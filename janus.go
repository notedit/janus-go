--- conflicted
+++ resolved
@@ -10,10 +10,9 @@
 	"os"
 	"sync"
 	"time"
-
-<<<<<<< HEAD
 	"golang.org/x/sync/errgroup"
 	"nhooyr.io/websocket"
+	"github.com/rs/xid"
 )
 
 // The message types are defined in RFC 6455, section 11.8.
@@ -23,10 +22,6 @@
 	CloseMessage  = 8
 	PingMessage   = 9
 	PongMessage   = 10
-=======
-	"github.com/gorilla/websocket"
-	"github.com/rs/xid"
->>>>>>> 6647c177
 )
 
 var debug = false
@@ -51,17 +46,6 @@
 	sync.Mutex
 
 	conn             *websocket.Conn
-<<<<<<< HEAD
-	nextTransaction  uint64
-	transactions     map[uint64]chan interface{}
-	transactionsUsed map[uint64]bool
-}
-
-func Connect(ctx context.Context, wsURL string) (*Gateway, error) {
-	//websocket.DefaultDialer.Subprotocols = []string{"janus-protocol"}
-	//websocket.DialOptions.Subprotocols=nil
-	opts := &websocket.DialOptions{Subprotocols: []string{"janus-protocol"}}
-=======
 	transactions     map[xid.ID]chan interface{}
 	transactionsUsed map[xid.ID]bool
 	errors           chan error
@@ -74,12 +58,9 @@
 }
 
 // Connect initiates a webscoket connection with the Janus Gateway
-func Connect(wsURL string) (*Gateway, error) {
-	websocket.DefaultDialer.Subprotocols = []string{"janus-protocol"}
-
-	conn, _, err := websocket.DefaultDialer.Dial(wsURL, nil)
->>>>>>> 6647c177
-
+func Connect(ctx context.Context, wsURL string) (*Gateway, error) {
+
+	opts := &websocket.DialOptions{Subprotocols: []string{"janus-protocol"}}
 	conn, _, err := websocket.Dial(ctx, wsURL, opts)
 	if err != nil {
 		return nil, err
@@ -118,13 +99,9 @@
 	return gateway.conn.Close(code, reason)
 }
 
-<<<<<<< HEAD
+
 func (gateway *Gateway) send(ctx context.Context, msg map[string]interface{}, transaction chan interface{}) error {
-	id := atomic.AddUint64(&gateway.nextTransaction, 1)
-=======
-func (gateway *Gateway) send(msg map[string]interface{}, transaction chan interface{}) {
 	guid := generateTransactionId()
->>>>>>> 6647c177
 
 	msg["transaction"] = guid.String()
 	gateway.Lock()
